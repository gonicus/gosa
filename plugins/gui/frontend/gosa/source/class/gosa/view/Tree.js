/*
 * This file is part of the GOsa project -  http://gosa-project.org
 *
 * Copyright:
 *    (C) 2010-2017 GONICUS GmbH, Germany, http://www.gonicus.de
 *
 * License:
 *    LGPL-2.1: http://www.gnu.org/licenses/lgpl-2.1.html
 *
 * See the LICENSE file in the project's top-level directory for details.
 */

/**
* @ignore(Fuse)
*/
qx.Class.define("gosa.view.Tree", {
  extend : qx.ui.tabview.Page,
  type: "singleton",

  construct : function()
  {
    // Call super class and configure ourselfs
    this.base(arguments, "", "@Ligature/sitemap");
    this._createChildControl("bread-crumb");
    this.getChildControl("button").getChildControl("label").exclude();
    this.setLayout(new qx.ui.layout.Canvas());

    this.__debouncedReload = qx.util.Function.debounce(this.__reloadTree, 500, true);

    this.addListenerOnce("appear", function() {
      // initial load
      this.load();

      // add listeners initially
      gosa.io.Sse.getInstance().addListener("objectRemoved", this.__debouncedReload, this);
      gosa.io.Sse.getInstance().addListener("objectCreated", this.__debouncedReload, this);
      gosa.io.Sse.getInstance().addListener("objectModified", this.__debouncedReload, this);
      gosa.io.Sse.getInstance().addListener("objectMoved", this.__debouncedReload, this);

      // add listeners on every re-appear
      this.addListener("appear", function() {
        this.__reloadTree();
        gosa.io.Sse.getInstance().addListener("objectRemoved", this.__debouncedReload, this);
        gosa.io.Sse.getInstance().addListener("objectCreated", this.__debouncedReload, this);
        gosa.io.Sse.getInstance().addListener("objectModified", this.__debouncedReload, this);
        gosa.io.Sse.getInstance().addListener("objectMoved", this.__debouncedReload, this);
      }, this);
    }, this);

    // remove listeners when we disappear
    this.addListener("disappear", function() {
      gosa.io.Sse.getInstance().removeListener("objectRemoved", this.__debouncedReload, this);
      gosa.io.Sse.getInstance().removeListener("objectCreated", this.__debouncedReload, this);
      gosa.io.Sse.getInstance().removeListener("objectModified", this.__debouncedReload, this);
      gosa.io.Sse.getInstance().removeListener("objectMoved", this.__debouncedReload, this);
    }, this);
    this._rpc = gosa.io.Rpc.getInstance();
    this._objectRights = {};
  },

  /*
  *****************************************************************************
     PROPERTIES
  *****************************************************************************
  */
  properties : {
    appearance : {
      refine: true,
      init: "tree-view"
    }
  },

  members : {
    _objectRights : null,
    _rpc : null,
    _tableData : null,
    __debouncedReload: null,
    __skipApplyFilter: false,

    _createChildControlImpl : function(id, hash) {

      var control = null;

      switch(id) {
        case "bread-crumb":
          control = new gosa.ui.indicator.BreadCrumb();
          control.addListener("selected", function(ev) {
            this.getChildControl("tree").getSelection().setItem(0, ev.getData());
          }, this);
          this.add(control, {top : 0, left: 0, right: 0});
          break;

        case "tree":
          var root = new gosa.data.model.TreeResultItem(this.tr("Root"));
          root.setType("root");     // Required to show the icon
          root.load();

          control = new qx.ui.tree.VirtualTree(root, "title", "children");
          control.setSelectionMode("one");
          this.__applyTreeDelegate(control);
          this.getChildControl("splitpane").add(control, 1);
          // Act on tree selection to automatically update the list
          control.getSelection().addListener("change", this.__refreshTable, this);
          break;

        case "splitpane":
          control = new qx.ui.splitpane.Pane("horizontal");
          this.add(control, {top : 46, left: 0, right: 0, bottom: 0});
          break;

        case "listcontainer":
          control = new qx.ui.container.Composite(new qx.ui.layout.Canvas());
          control.add(this.getChildControl("toolbar"), { top   : 0, left  : 0, right : 0 });
          this.getChildControl("splitpane").add(control, 2);
          break;

        case "toolbar":
          control = new qx.ui.container.Composite(new qx.ui.layout.HBox(16));
          control.add(this.getChildControl("search-field"), {flex: 1});

          var buttons = new qx.ui.toolbar.Part();
          buttons.add(this.getChildControl("action-menu-button"));
          buttons.add(this.getChildControl("create-menu-button"));
          buttons.add(this.getChildControl("filter-menu-button"));

          control.add(buttons);
          break;

        case "create-menu-button":
          control = new qx.ui.toolbar.MenuButton(this.tr("Create"));
          control.setEnabled(false);
          control.setMenu(this.getChildControl("create-menu"));
          break;

        case "filter-menu-button":
          control = new qx.ui.toolbar.MenuButton(this.tr("Show"));
          control.setEnabled(false);
          control.setMenu(this.getChildControl("filter-menu"));
          break;

        case "action-menu-button":
          control = new qx.ui.toolbar.MenuButton(this.tr("Action"));
          control.setEnabled(false);
          control.setMenu(this.getChildControl("action-menu"));
          break;

        case "search-field":
          control = new qx.ui.form.TextField().set({
            placeholder : this.tr("Filter..."),
            liveUpdate : true,
            allowGrowX : true
          });
          control.setEnabled(false);
          control.addListener("changeValue", this._applyFilter, this);
          break;

        case "create-menu":
          control = new qx.ui.menu.Menu();
          break;

        case "filter-menu":
          control = new qx.ui.menu.Menu();
          break;

        case "open-button":
          control = new qx.ui.menu.Button(this.tr("Edit"), "@Ligature/edit");
          control.setEnabled(false);
          control.addListener("execute", this._onOpenObject, this);
          break;

        case "delete-button":
          control = new qx.ui.menu.Button(this.tr("Delete"), "@Ligature/trash");
          control.setEnabled(false);
          control.addListener("execute", this._onDeleteObject, this);
          break;

        case "move-button":
          control = new qx.ui.menu.Button(this.tr("Move"), "@Ligature/move");
          control.setEnabled(false);
          control.addListener("execute", this._onMoveObject, this);
          break;

        case "action-menu":
          control = new qx.ui.menu.Menu();
          control.add(this.getChildControl("open-button"));
          control.add(this.getChildControl("move-button"));
          control.add(this.getChildControl("delete-button"));
          break;

        case "table":
          // Create the table
          var tableModel = this._tableModel = new qx.ui.table.model.Simple();
          tableModel.setCaseSensitiveSorting(false);
          tableModel.setColumns(["", this.tr("Name"), this.tr("Description"), this.tr("DN"), this.tr("UUID")], [
            'type',
            'title',
            'description',
            'dn',
            'uuid'
          ]);
          var customModel = {
            tableColumnModel : function(obj) {
              return new qx.ui.table.columnmodel.Resize(obj);
            }
          };

          var table = new qx.ui.table.Table(tableModel, customModel);
          table.setColumnVisibilityButtonVisible(false);
          table.setRowHeight(30);
          var toolbar = this.getChildControl("toolbar");
          var getToolbarHeight = function() {
            var bounds = toolbar.getBounds();
            if (!bounds) {
              toolbar.addListenerOnce("appear", getToolbarHeight);
              return false;
            }
            table.setLayoutProperties({top: bounds.height, left: 0, bottom: 0, right: 0});
            return true;
          };
          this.getChildControl("listcontainer").add(table, {top: 42, bottom: 0, left: 0, right: 0});
          getToolbarHeight();
          table.addListener('dblclick', this._onOpenObject, this);

          table.getSelectionModel().addListener("changeSelection", this._onChangeSelection, this);

          table.setContextMenuHandler(0, this._contextMenuHandlerRow, this);
          table.setContextMenuHandler(1, this._contextMenuHandlerRow, this);
          table.setContextMenuHandler(2, this._contextMenuHandlerRow, this);

          table.getSelectionModel().setSelectionMode(qx.ui.table.selection.Model.MULTIPLE_INTERVAL_SELECTION);
          var tcm = table.getTableColumnModel();
          var resizeBehavior = tcm.getBehavior();
          resizeBehavior.setWidth(0, 32);
          resizeBehavior.setWidth(1, "1*");
          resizeBehavior.setWidth(2, "1*");
          resizeBehavior.setWidth(3, "1*");
          tcm.setColumnVisible(3, false);
          tcm.setColumnVisible(4, false);
          tcm.setDataCellRenderer(0, new gosa.ui.table.cellrenderer.ImageByType(22, 22));
          tcm.setDataCellRenderer(2, new qx.ui.table.cellrenderer.Html());

          control = table;
          break;

        case "spinner":
          control = new gosa.ui.Throbber();
          control.addState("blocking");
          control.exclude();
          this.getChildControl("listcontainer").add(control, {edge: 0});
          break;

      }

      return control || this.base(arguments, id, hash);
    },

    /**
     * Context menu handler for a right-click in a row.
     *
     * @param col {Integer}
     *   The number of the column in which the right click was issued.
     *
     * @param row {Integer}
     *   The number of the row in which the right click was issued
     *
     * @param table {qx.ui.table.Table}
     *   The table in which the right click was issued
     *
     * @param dataModel {qx.ui.table.model.Simple}
     *   Complete data model of the table
     *
     * @param contextMenu {qx.ui.menu.Menu}
     *   Menu in which buttons can be added to implement this context menu.
     */
    _contextMenuHandlerRow: function(col,
                                     row,
                                     table,
                                     dataModel,
                                     contextMenu) {
      var actionButton = new qx.ui.menu.Button(this.tr("Action"));
      actionButton.setMenu(this.getChildControl("action-menu"));
      actionButton.setEnabled(this.getChildControl("action-menu-button").isEnabled());
      contextMenu.add(actionButton);
      var createButton = new qx.ui.menu.Button(this.tr("Create"));
      createButton.setMenu(this.getChildControl("create-menu"));
      createButton.setEnabled(this.getChildControl("create-menu").hasChildren());
      contextMenu.add(createButton);
      var filterButton = new qx.ui.menu.Button(this.tr("Filter"));
      filterButton.setMenu(this.getChildControl("filter-menu"));
      filterButton.setEnabled(this.getChildControl("filter-menu").hasChildren());
      contextMenu.add(filterButton);

      return true;
    },

    _onChangeSelection: function(ev) {
      var selectionModel = ev.getTarget();

      if (selectionModel.getSelectedCount() > 0) {
        var canOpen = true;
        var canDelete = true;
        selectionModel.iterateSelection(function(index) {
          var selection = this._tableModel.getRowData(index);
          canOpen = canOpen && qx.lang.Array.contains(this._objectRights[selection[0]] || [], "r");
          canDelete = canDelete && qx.lang.Array.contains(this._objectRights[selection[0]] || [], "d");
        }, this);
        this.getChildControl("action-menu-button").setEnabled(canOpen && canDelete);
        this.getChildControl("open-button").setEnabled(canOpen);
        this.getChildControl("move-button").setEnabled(canOpen);
        this.getChildControl("delete-button").setEnabled(canDelete);
      } else {
        this.getChildControl("action-menu-button").setEnabled(false);
        this.getChildControl("open-button").setEnabled(false);
        this.getChildControl("move-button").setEnabled(false);
        this.getChildControl("delete-button").setEnabled(false);
      }
    },

    __applyTreeDelegate : function(tree) {
      // Special delegation handling
      var iconConverter = function(data, model, source, target) {
        if (model.isDummy()) {
          return null;
        }
        if (!model.isLoading()) {
          if (target.$$animationHandle) {
            gosa.ui.Throbber.stopAnimation(target.getChildControl('icon'), target.$$animationHandle, true);
            delete target.$$animationHandle;
          }
          if (model.getType()) {
            return gosa.util.Icons.getIconByType(model.getType(), 22);
          }
          return "@Ligature/pencil";
        } else {
          if (target.getChildControl('icon').getBounds()) {
            target.$$animationHandle = gosa.ui.Throbber.animate(target.getChildControl('icon'));
          } else {
            target.getChildControl('icon').addListenerOnce('appear', function() {
              target.$$animationHandle = gosa.ui.Throbber.animate(target.getChildControl('icon'));
            }, this);
          }
          return "@Ligature/adjust";
        }
      };

      var delegate = {

        // Bind properties from the item to the tree-widget and vice versa
        bindItem : function(controller, item, index) {
          controller.bindDefaultProperties(item, index);
          controller.bindPropertyReverse("open", "open", null, item, index);
          controller.bindProperty("open", "open", null, item, index);
          controller.bindProperty("dn", "toolTipText", null, item, index);

          // Handle images
          controller.bindProperty("type", "icon", { converter: iconConverter }, item, index);
          controller.bindProperty("loading", "icon", { converter: iconConverter }, item, index);
        }
      };
      tree.setDelegate(delegate);
    },

    load : function(){

      // Create the Tree
      this.getChildControl("tree");
      this.getChildControl("listcontainer");
      this.getChildControl("table");

     this.__refreshTable();
    },

    __updateMenus : function() {
      var selection = this.getChildControl("tree").getSelection().getItem(0);
      if (selection) {
        if (selection.getType() === "root") {
          // nothing can be added to root element, skip RPC and clear everything
          this._objectRights = {};
          this.getChildControl("action-menu-button").setEnabled(false);
          this.getChildControl("create-menu").removeAll();
          this.getChildControl("create-menu-button").setEnabled(false);
          this.getChildControl("filter-menu").removeAll();
          this.getChildControl("filter-menu-button").setEnabled(false);
          return;
        }
        // load object types
        this._rpc.cA("getAllowedSubElementsForObjectWithActions", selection.getType())
        .then(function(result) {
          this._objectRights = result;
<<<<<<< HEAD
          const createMenu = this.getChildControl("create-menu");
          createMenu.removeAll();
          const filterMenu = this.getChildControl("filter-menu");
=======
          var createMenu = this.getChildControl("create-menu");
          createMenu.removeAll();
          var filterMenu = this.getChildControl("filter-menu");
>>>>>>> be0b1c2a
          filterMenu.removeAll();
          var visibleTypes = {};
          this._tableModel.getData().forEach(function(item) {
            visibleTypes[item[0]] = true;
          });
          Object.getOwnPropertyNames(result).sort().forEach(function(name) {
            var allowed = result[name];
            if (allowed.includes("c")) {
              var icon = gosa.util.Icons.getIconByType(name, 22);
              var button = new qx.ui.menu.Button(this['tr'](name), icon);
              button.setAppearance("icon-menu-button");
              button.setUserData("type", name);
              createMenu.add(button);
              button.addListener("execute", this._onCreateObject, this);
            }
            if (visibleTypes[name] && allowed.includes("r")) {
              var button = new qx.ui.menu.CheckBox(this['tr'](name));
              // initially they are all selected
              button.setValue(true);
              button.setUserData("type", name);
              filterMenu.add(button);
              button.addListener("execute", this._applyFilter, this);
              button.addListener("contextmenu", function() {
                // select only this button
                this.__skipApplyFilter = true;
                this.getChildControl("filter-menu").getChildren().forEach(function(box) {
                  box.setValue(box === button);
                });
                this.__skipApplyFilter = false;
                this._applyFilter();
              }, this);
            }
          }, this);
          createMenu.setEnabled(createMenu.getChildren().length > 0);
          filterMenu.setEnabled(filterMenu.getChildren().length > 0);
        }, this).catch(function(error) {
          new gosa.ui.dialogs.Error(error).open();
        });
      }
    },

    __updateBreadCrumb : function(selection)
    {
      var item = selection.getItem(0);

      // Collect all parents
      var crumbs = [];
      do {
        crumbs.unshift(item);
        item = item.getParent();
      } while (item);


      this.getChildControl("bread-crumb").setPath(crumbs);
    },

    __refreshTable : function() {
      var sel = this.getChildControl("tree").getSelection();
      this.__updateBreadCrumb(sel);

      if (sel.length > 0) {
        this.getChildControl("create-menu-button").setEnabled(true);
        this.getChildControl("filter-menu-button").setEnabled(true);

        var done = [];
        var tableModel = this.getChildControl("table").getTableModel();

        var item = sel.getItem(0);
        item.load().then(function() {
          if (!this._tableData) {
            this._tableData = new qx.data.Array();
          } else {
            this._tableData.removeAll();
          }
          var children = item.getChildren().concat(item.getLeafs());
          children.forEach(function(child) {
            if(!qx.lang.Array.contains(done, child)){
              this._tableData.push(child.getTableRow());
              done.push(child);
            }
          }, this);
          tableModel.setDataAsMapArray(this._tableData.toArray());
          var searchField = this.getChildControl("search-field");
          searchField.setEnabled(!!this._tableData.length);
          if (searchField.getValue() && searchField.isEnabled()) {
            this._applyFilter();
          }
        }, this);

        this.__updateMenus();

      } else {
        this.getChildControl("search-field").setEnabled(false);
        this.getChildControl("create-menu-button").setEnabled(false);
        this.getChildControl("filter-menu-button").setEnabled(false);
      }
    },

    __reloadTree : function() {
      var selection = this.getChildControl("tree").getSelection();
      var queue = selection.length;

      selection.forEach(function(sel) {
        sel.addListenerOnce("updatedItems", function() {
          queue--;
          if (queue === 0) {
            this.__refreshTable();
          }
        }, this);
        sel.reload();
      }, this);

      // mark all other visible TreeResultItems as not loaded to trigger a reload on open
      var openNodes = this.getChildControl("tree").getOpenNodes();
      openNodes.forEach(function(node) {
        node.getChildren().forEach(function(child) {
          if (qx.lang.Array.contains(openNodes, child)) {
            // mark currently opened nodes for reload on next opening
            child.setLoaded(false);
          } else {
            child.unload();
          }
        }, this);
      }, this);
    },

    _onCreateObject : function(ev) {
      var button = ev.getTarget();

      // get currently selected dn in tree
      var selection = this.getChildControl("tree").getSelection();
      gosa.ui.controller.Objects.getInstance().openObject(selection.getItem(0).getDn(), button.getUserData("type"));
    },

    _onMoveObject : function(ev) {

      // get currently selected dn in tree
      var selection = this.getChildControl("table").getSelectionModel();

      if (selection.getSelectedCount() === 1) {
        selection.iterateSelection(function(index) {
          var row = this._tableModel.getRowData(index);
          if (qx.lang.Array.contains(this._objectRights[row[0]] || [], "w")) {
            gosa.proxy.ObjectFactory.openObject(row[3])
            .then(function(object) {
              var dialog = new gosa.ui.dialogs.actions.MoveObjectDialog(new gosa.data.controller.Actions(object));
              dialog.setAutoDispose(true);
              dialog.open();
            }, this);
          }
        }, this);
      }
    },

    _onDeleteObject : function() {
      // get currently selected dn in tree
      this.getChildControl("table").getSelectionModel().iterateSelection(function(index) {
        var row = this._tableModel.getRowData(index);
        if (qx.lang.Array.contains(this._objectRights[row[0]] || [], "d")) {
          gosa.proxy.ObjectFactory.removeObject(row[3]);
        }
      }, this);
    },

    _onOpenObject : function() {
      // get currently selected dn in tree
      var selection = this.getChildControl("table").getSelectionModel();
      if (selection.getSelectedCount() > 0) {
        this.getChildControl("spinner").show();
        var promises = [];
        selection.iterateSelection(function(index) {
          var row = this._tableModel.getRowData(index);
          if (qx.lang.Array.contains(this._objectRights[row[0]] || [], "r")) {
            promises.push(gosa.ui.controller.Objects.getInstance().openObject(row[3]));
          }
        }, this);
        qx.Promise.all(promises).finally(function() {
          this.getChildControl("spinner").exclude();
        }, this);
      }
    },

    _applyFilter : function() {
      if (this.__skipApplyFilter) {
        return;
      }
      var types = [];
      var all = 0;
      this.getChildControl("filter-menu").getChildren().forEach(function(button) {
        if (button.getValue()) {
          types.push(button.getUserData("type"));
        }
        all++;
      }, this);
      var filtered = this._tableData;

      if (types.length < all) {
        filtered = filtered.filter(function(row) {
          return types.includes(row.type);
        });
      }
      var searchValue = this.getChildControl("search-field").getValue();
      if (searchValue && searchValue.length > 2) {
        var options = {
          shouldSort: false,
          threshold: 0.3,
          tokenize: true,
          keys: [
            "title",
            "description"
          ]
        };
        var fuse = new Fuse(filtered.toArray(), options);
        filtered = fuse.search(searchValue);
        this._tableModel.setDataAsMapArray(filtered, false, false);
      } else {
        this._tableModel.setDataAsMapArray(filtered.toArray(), false, false);
      }

    }
  },

  destruct : function() {
    this._rpc = null;

    gosa.io.Sse.getInstance().removeListener("objectRemoved", this.__debouncedReload, this);
    gosa.io.Sse.getInstance().removeListener("objectCreated", this.__debouncedReload, this);
    gosa.io.Sse.getInstance().removeListener("objectModified", this.__debouncedReload, this);
    gosa.io.Sse.getInstance().removeListener("objectMoved", this.__debouncedReload, this);

    this.__debouncedReload = null;
  }
});<|MERGE_RESOLUTION|>--- conflicted
+++ resolved
@@ -387,15 +387,9 @@
         this._rpc.cA("getAllowedSubElementsForObjectWithActions", selection.getType())
         .then(function(result) {
           this._objectRights = result;
-<<<<<<< HEAD
-          const createMenu = this.getChildControl("create-menu");
-          createMenu.removeAll();
-          const filterMenu = this.getChildControl("filter-menu");
-=======
           var createMenu = this.getChildControl("create-menu");
           createMenu.removeAll();
           var filterMenu = this.getChildControl("filter-menu");
->>>>>>> be0b1c2a
           filterMenu.removeAll();
           var visibleTypes = {};
           this._tableModel.getData().forEach(function(item) {

--- conflicted
+++ resolved
@@ -20,29 +20,18 @@
 """
 import logging
 import platform
-<<<<<<< HEAD
 
 import os
-=======
 import threading
 from decorator import contextmanager
 from sqlalchemy.engine.url import make_url
->>>>>>> 33ad88a0
 
 from gosa.common.config import Config
 from gosa.common.utils import dmi_system
 
-<<<<<<< HEAD
-try:
-    from sqlalchemy.orm import sessionmaker, scoped_session, exc
-    from sqlalchemy import create_engine, event
-except ImportError: # pragma: nocover
-    pass
-=======
 from sqlalchemy.orm import sessionmaker, scoped_session
 from sqlalchemy import create_engine, event
 from sqlalchemy.ext.declarative import declarative_base as _declarative_base
->>>>>>> 33ad88a0
 
 
 class Environment:
@@ -125,21 +114,6 @@
                                                  poolclass=StaticPool, encoding="utf-8")
             else:
                 self.__db[index] = create_engine(self.config.get(index), encoding="utf-8")
-
-                @event.listens_for(self.__db[index], "connect")
-                def connect(dbapi_connection, connection_record):
-                    connection_record.info['pid'] = os.getpid()
-
-                @event.listens_for(self.__db[index], "checkout")
-                def checkout(dbapi_connection, connection_record, connection_proxy):
-                    pid = os.getpid()
-                    if connection_record.info['pid'] != pid:
-                        connection_record.connection = connection_proxy.connection = None
-                        raise exc.DisconnectionError(
-                            "Connection record belongs to pid %s, "
-                            "attempting to check out in pid %s" %
-                            (connection_record.info['pid'], pid)
-                        )
 
             #TODO: configure engine
             #self.__db[index] = create_engine(self.config.get(index),

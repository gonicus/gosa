#!/usr/bin/python3

import unittest, pytest
import unittest.mock
from gosa.common.env import *

class EnvTestCase(unittest.TestCase):
    @unittest.mock.patch("gosa.common.env.sessionmaker")
    @unittest.mock.patch("gosa.common.env.scoped_session")
    @unittest.mock.patch("gosa.common.env.create_engine")
    @unittest.mock.patch("gosa.common.env.Config")
    @unittest.mock.patch("gosa.common.env.logging")
    def test_Environment(self, loggingMock, configMock, createEngineMock, scopedSessionMock, sessionmakerMock):
        # __init__:
        loggerMock = unittest.mock.MagicMock()
        loggerMock.getEffectiveLevel.return_value = loggingMock.DEBUG
        loggingMock.getLogger.return_value = loggerMock
        
        def getOptions(section):
            if section == "section":
                return {"option": "value", "key": "val"}
            else:
                return {"opt": "v"}
        confMock = unittest.mock.MagicMock()
        confMock.getSections.return_value = ["section", "other"]
        confMock.getOptions.side_effect = getOptions
        configMock.return_value = confMock
        
        e = Environment.getInstance()
        
        assert loggerMock.debug.call_args_list[0] == unittest.mock.call("configuration dump:")
        assert loggerMock.debug.call_args_list[1] == unittest.mock.call("[section]")
        # As implementation iterates a dict the order is not defined
        assert unittest.mock.call("option = value") in loggerMock.debug.call_args_list[2:4]
        assert unittest.mock.call("key = val") in loggerMock.debug.call_args_list[2:4]
        assert loggerMock.debug.call_args_list[4] == unittest.mock.call("[other]")
        assert loggerMock.debug.call_args_list[5] == unittest.mock.call("opt = v")
        assert loggerMock.debug.call_args_list[6] == unittest.mock.call("end of configuration dump")
        
        # requestRestart:
        e.requestRestart()
        loggerMock.warning.assert_called_with("a component requested an environment reset")
        assert e.reset_requested == True
        
        # getDatabaseEngine:
        dsnames = {"db1.dbs": "db1datasourcename", "db2.dbs": "db2datasourcename", "db3.dbs": "sqlite:///:memory:"}
        engines = {"db1datasourcename": unittest.mock.MagicMock(), "db2datasourcename": unittest.mock.MagicMock(), "sqlite:///:memory:": unittest.mock.MagicMock()}
        sessions = {engines["db1datasourcename"]: unittest.mock.MagicMock(), engines["db2datasourcename"]: unittest.mock.MagicMock(), engines["sqlite:///:memory:"]: unittest.mock.MagicMock()}
        def createEngine(dsn, *args, **kwargs):
            return engines[dsn]
        createEngineMock.side_effect = createEngine
        def get(index, default=None):
            if index in dsnames:
                return dsnames[index]
            elif index == "notexistant.dbs":
                return None
            else:
                return unittest.mock.MagicMock()
        confMock.get.side_effect = get
        
        assert e.getDatabaseEngine("db1", key="dbs") == engines["db1datasourcename"]
        assert e.getDatabaseEngine("db3", key="dbs") == engines["sqlite:///:memory:"]
        with pytest.raises(Exception):
            e.getDatabaseEngine("notexistant", key="dbs")
        
        e.getDatabaseSession("db1", key="dbs")
        
<<<<<<< HEAD
=======
        assert e.getDatabaseSession("db1", key="dbs") == sessionMock()
        
>>>>>>> df204933
        scopedSessionMock.assert_called_with(sessionmakerMock(autoflush=True))
        
        assert e == Environment.getInstance()
        
        del e
        Environment.reset()
        
        # Note: References of the Environment object may be hold by others.
        # An reset followed by getInstance would lead to multiple instances.<|MERGE_RESOLUTION|>--- conflicted
+++ resolved
@@ -65,11 +65,6 @@
         
         e.getDatabaseSession("db1", key="dbs")
         
-<<<<<<< HEAD
-=======
-        assert e.getDatabaseSession("db1", key="dbs") == sessionMock()
-        
->>>>>>> df204933
         scopedSessionMock.assert_called_with(sessionmakerMock(autoflush=True))
         
         assert e == Environment.getInstance()

--- conflicted
+++ resolved
@@ -1108,14 +1108,7 @@
                 dns = index.search({ref_attribute: self.dn}, {'dn': 1})
                 if len(dns):
                     dns = [x['dn'] for x in dns]
-<<<<<<< HEAD
-                res.append((
-                    ref_attribute,
-                    dns
-                ))
-=======
                 res.append((ref_attribute,dns))
->>>>>>> dcd0b2a5
 
         return res
 

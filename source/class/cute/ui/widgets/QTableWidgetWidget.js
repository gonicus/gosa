--- conflicted
+++ resolved
@@ -24,139 +24,8 @@
               this.fireDataEvent("changeValue", e.getData());
             }, this);
 
-<<<<<<< HEAD
-          d.open();
-
-          //this.fireDataEvent("changeValue", new qx.data.Array(this.getValue().toArray()));
-        }, this);
-
-      // Add a remove listener
-      this._table.addListener("remove", function(e){
-        var that = this;
-        var value = this.getValue().toArray();
-        var updated = false;
-        this._table.getSelectionModel().iterateSelection(function(index) {
-            updated = true;
-            var selected = that._tableModel.getRowData(index)["__indentifier__"];
-            qx.lang.Array.remove(value, selected);
-          });
-        if(updated){
-          this.setValue(new qx.data.Array(value));
-          this.fireDataEvent("changeValue", this.getValue().copy());
-        }
-      }, this);
-    },
-
-
-    /* Update the table model and try to resolve missing values.
-     * */
-    _updatedTableData: function(data){
-      this.__updateDataModel();
-      this.__resolveMissingValues();
-    },
-
-
-    /* Applies a new value for this widget
-     * */
-    _applyValue: function(value){
-
-      // Add a listener to the content array.
-      // On each modification update the table model.
-      if(value){
-        value.addListener("change", function(){
-            this._updatedTableData();        
-          },this);
-      }
-      this._updatedTableData();        
-    },
-
-
-    /* Resolve missing value information
-     * */
-    __resolveMissingValues: function(){
-
-      var rpc = cute.io.Rpc.getInstance();
-      var values = this.getValue().toArray();
-
-      var unknown_values = [];
-      for(var i=0; i<values.length; i++){
-        if(!(values[i] in this._resolvedNames)){
-          unknown_values.push(values[i]);
-
-          var row_data = {};
-          row_data[this._firstColumn] = values[i];
-          row_data["__indentifier__"] = values[i];
-          this._resolvedNames[values[i]] = row_data;
-        }
-      }
-      
-      if(unknown_values.length){
-        rpc.cA(function(result, error){
-          if(error){
-            new cute.ui.dialogs.Error(error.message).open();
-            return;
-          }else{
-            for(var value in result['map']){
-              var data = result['result'][result['map'][value]];
-              if(data){
-                data['__indentifier__'] = value;
-                this._resolvedNames[value] = data;
-              }
-            }
-            this.__updateDataModel();
-          }
-        }, this, "getObjectDetails", this.getExtension(), this.getAttribute(), unknown_values, this._columnIDs);
-      }else{
-        this.__updateDataModel();
-      }
-    },
-
-
-    /* Set the visible content of the table.
-     * */
-    __updateDataModel: function(){
-      if(!this._table){
-        return;
-      }
-      this._tableData = [];
-      var values = this.getValue().toArray();
-      for(var i=0; i<values.length; i++ ){
-        var row_data = {};
-
-        if(values[i] in this._resolvedNames){
-          row_data = this._resolvedNames[values[i]];
-        }else{
-          row_data[this._firstColumn] = values[i];
-        }
-        this._tableData.push(row_data);
-      }
-      this._tableModel.setDataAsMapArray(this._tableData, true, false);
-      this._table.sort();
-    },
-  
-
-    /* Apply porperties that were defined in the ui-tempalte.
-     *
-     * Collect column names here.
-     * */
-    _applyGuiProperties: function(props){
-      this._editTitle = props['editTitle']['string'];
-      this._columnNames = [];
-      this._columnIDs = [];
-      var first = null;
-      for(var col in props['columns']){
-        this._columnNames.push(this.tr(props['columns'][col]));
-        this._columnIDs.push(col);
-        if(!first){
-          first = col;
-        }
-      }
-      this._firstColumn = first;
-    }
-=======
           this.add(widget, {left:0, right:0, bottom: 0, top:0});
         }
       }, this);
->>>>>>> 7099d216
   }
 });
--- conflicted
+++ resolved
@@ -87,12 +87,7 @@
         for(var name in attributes){
           var upperName = name.charAt(0).toUpperCase() + name.slice(1);
           var applyName = "_apply_" + upperName;
-<<<<<<< HEAD
-        //  var prop = {apply: applyName, event: "changed" + upperName, nullable: true};
           var prop = {nullable: true, apply: applyName, event: "changed" + upperName};
-=======
-          var prop = {nullable: true, apply: applyName};
->>>>>>> fc24de6f
           members[applyName] = getApplyMethod(name);
           properties[name] = prop;
         }
@@ -106,14 +101,10 @@
         var widget = new clazz();
         widget.setAttributes_(attributes);
         widget.configure(ui_definition);
-<<<<<<< HEAD
 
         // Initialize widgets depending on type
         //TODO
 
-=======
-  
->>>>>>> fc24de6f
         // Connect object attributes to intermediate properties
         for(var id in attributes){
           var name = attributes[id];
@@ -208,7 +199,6 @@
     //{
     //  name = name + "Edit"
 
-<<<<<<< HEAD
     //  if (this._widgets[name]) {
     //    //console.log("----");
     //    //console.log(name);
@@ -216,16 +206,6 @@
     //    //this.bind(name, this._widgets[name], "value");
     //  }
     //},
-=======
-      if (this._widgets[name]) {
-        //console.log("----");
-        //console.log(name);
-        //console.log(this._widgets[name]);
-        //TODO: depends on widget type
-        //this.bind(name, this._widgets[name], "value");
-      }
-    },
->>>>>>> fc24de6f
 
     /**
      * This method contains the initial application code and gets called 

/* ************************************************************************

   Copyright: Cajus Pollmeier <pollmeier@gonicus.de>

   License:

   Authors:

 ************************************************************************ */

/* ************************************************************************

#asset(cute/*)

 ************************************************************************ */

/**
 * This is the main application class of your custom application "cute"
 */
qx.Class.define("cute.ui.Renderer",
    {
      extend : qx.ui.container.Composite,


  /*
   *****************************************************************************
   MEMBERS
   *****************************************************************************
   */
  construct : function()
        {
          // Call super class
          this.base(arguments);
          this.setLayout(new qx.ui.layout.VBox());

          // Widget store
          this._widgets = {};

          // Flex map
          this._flexMap = {
            "Fixed": 0,
            "Ignored": 0,
            "Minimum": 0,
            "Maximum": 10,
            "Preferred": 1,
            "Expanding": 4,
            "MinimumExpanding": 2
          };

        },

  properties :
  {
    title_: { init: "Unknown", inheritable : true },
    properties_: { init: null, inheritable : true }
  },

  statics :
  {

    getWidget : function(cb, context, obj, ui_definition)
    {
      var properties = {};
      var members = {};

      var getApplyMethod = function(name){
        var func = function(value){
          if (this._widgets[name + "Edit"]) {
            this.setWidgetValue(name + "Edit", value);
          }
        };
        return(func);
      }

      //TODO: ui definitions need to be loaded just with the obj
      //      information. Development relies on passed ones.
      if (!ui_definition) {
        this.error("*** development class needs an external ui definition");
        cb.apply(context, [null]);
      }

      var rpc = cute.io.Rpc.getInstance();
      rpc.cA(function(attributes) {

        // Setup attributes
        for(var name in attributes){
          var upperName = name.charAt(0).toUpperCase() + name.slice(1);
          var applyName = "_apply_" + upperName;
        //  var prop = {apply: applyName, event: "changed" + upperName, nullable: true};
          var prop = {nullable: true, apply: applyName, event: "changed" + upperName};
          members[applyName] = getApplyMethod(name);
          properties[name] = prop;
        }
 
        //TODO: What name do we use later? The tab name?
        var name = "ContainerWidget"; 
        var def = {extend: cute.ui.Renderer, properties: properties, members: members};
        var clazz = qx.Class.define(name, def);

        // Generate widget and place configure it to contain itself
        var widget = new clazz();
        widget.configure(ui_definition);

        // Initialize widgets depending on type
        //TODO

        // Connect object attributes to intermediate properties
<<<<<<< HEAD
        console.log(widget._widgets);
        for(var id in attributes){
          var name = attributes[id];
=======
        for(var name in attributes){
>>>>>>> 76abf8ad
          obj.bind(name, widget, name);

          if(name + "Edit" in widget._widgets){
            var userInput = widget._widgets[name + "Edit"];
            if(userInput instanceof qx.ui.form.AbstractField){
              widget._widgets[name + "Edit"].addListener("input", function(){

                console.log(this.getValue());
                console.log("asdf");
              }, widget._widgets[name + "Edit"]);
            }
          }
        }
 

        // Connect intermediate properties to object attributes
        //TODO
  
        // Connect widget properties to intermediate properties / timer
        //TODO
  
        // Connect validator to properties
        //TODO
  
        // Test
        //widget.setWidgetInvalidMessage("sn", "Please enter a valid surname!");
        //widget.setWidgetValid("sn", false);
        //widget.setWidgetRequired("l", true);
  
        cb.apply(context, [widget]);
      }, this, "dispatchObjectMethod", obj.uuid, "get_attributes", true);
    }
  },

    members :
  {
    configure : function(ui_definition)
    {
      var info = this.processUI(parseXml(ui_definition).childNodes);
      if (info) {
        this.setProperties_(info['properties']);
        this.add(info['widget']);
      } else {
        this.debug("Error: no widget found");
      }
    },

    //wire : function(name)
    //{
    //  name = name + "Edit"

    //  if (this._widgets[name]) {
    //    //console.log("----");
    //    //console.log(name);
    //    //TODO: depends on widget type
    //    //this.bind(name, this._widgets[name], "value");
    //  }
    //},

    /**
     * This method contains the initial application code and gets called 
     * during startup of the application
     * 
     * @lint ignoreDeprecated(alert)
     */

    processUI : function(nodes)
    {
      // Process one level, watch out for nodes we know
      for (var i=0; i<nodes.length; i++) {
        var node = nodes[i];

        // Skip non elements
        if (node.nodeType !== 1) {
          continue;
        }

        // Top level UI element
        if (node.nodeName == "ui") {
          if (node.getAttribute("version") !== "4.0") {
            this.error("*** UI format 4.0 is needed to continue processing!");
            return null;
          }

          // Continue with processing the child nodes
          return this.processElements(node.childNodes);

        } else {
          this.error("*** unexpected element '" + node.nodeName + "'");
        }
      }

      return null;
    },

    processElements : function(nodes)
    {
      var widgets = new Array();

      // Process one level, watch out for nodes we know
      for (var i=0; i<nodes.length; i++) {
        var node = nodes[i];

        // Skip non elements
        if (node.nodeType !== 1) {
          continue;
        }

        // Class
        if (node.nodeName == "class") {
          this.name = node.firstChild.nodeValue;
          this.debug("setting widget name to '" + this.name + "'");

          // Widget
        } else if (node.nodeName == "widget") {
          widgets.push(this.processWidget(node));

          // Spacer
        } else if (node.nodeName == "spacer") {
          widgets.push(this.processSpacer(node));

          // Layout
        } else if (node.nodeName == "layout") {
          var layout_name = node.getAttribute("name");
          var layout_type = node.getAttribute("class");
          var widget = null;
          var properties = {};

          this.debug("layout '" + layout_name + "' (" + layout_type + ")");

          if (layout_type == "QGridLayout") {
            var layout = new qx.ui.layout.Grid();
            widget = new qx.ui.container.Composite(layout);

          } else if (layout_type == "QFormLayout") {
            var layout = new qx.ui.layout.Grid();
            layout.setColumnFlex(1, 1);
            widget = new qx.ui.container.Composite(layout);

          } else if (layout_type == "QHBoxLayout") {
            var layout = new qx.ui.layout.HBox();
            widget = new qx.ui.container.Composite(layout);

          } else {
            this.error("*** unknown layout type '" + layout_type + "'!");
            continue;
          }

          // Inspect layout items
          for (var j=0; j<node.childNodes.length; j++) {

            var topic = node.childNodes[j];
            if (topic.nodeType == 1 && topic.nodeName == "item") {

              if (layout_type == "QGridLayout") {
                var column = parseInt(topic.getAttribute("column"));
                var row = parseInt(topic.getAttribute("row"));
                var wdgt = this.processElements(topic.childNodes);
                widget.add(wdgt['widget'], {row: row, column: column});
                widget.getLayout().setColumnFlex(column, this.extractHFlex(wdgt['properties']));
                widget.getLayout().setRowFlex(row, this.extractVFlex(wdgt['properties']));

              } else if (layout_type == "QFormLayout") {
                var column = parseInt(topic.getAttribute("column"));
                var row = parseInt(topic.getAttribute("row"));
                var wdgt = this.processElements(topic.childNodes);
                widget.add(wdgt['widget'], {row: row, column: column});
                widget.getLayout().setColumnFlex(column, this.extractHFlex(wdgt['properties'], 1));
                widget.getLayout().setRowFlex(row, this.extractVFlex(wdgt['properties'], 1));

              } else if (layout_type == "QHBoxLayout") {
                var wdgt = this.processElements(topic.childNodes);
                widget.add(wdgt['widget'], {flex: this.extractHFlex(wdgt['properties'])});
              }
            }

            if (topic.nodeType == 1 && topic.nodeName == "property") {
              var tmp = this.processProperty(topic);
              for (var item in tmp) {
                properties[item] = tmp[item];
              }
            }

            if (layout_type == "QGridLayout") {
              layout.setSpacing(5);

            } else if (layout_type == "QFormLayout") {
              var hs = 3;
              var vs = 3;

              if (properties['labelAlignment']) {
                var align = this.getSetProperty('labelAlignment', properties);
                var h = "center";
                var v = "middle";

                if (align.indexOf("Qt::AlignLeft") != -1) {
                  h = "left";
                }
                if (align.indexOf("Qt::AlignRight") != -1) {
                  h = "right";
                }
                if (align.indexOf("Qt::AlignTop") != -1) {
                  v = "top";
                }
                if (align.indexOf("Qt::AlignBottom") != -1) {
                  v = "bottom";
                }

                layout.setColumnAlign(0, h, v);
              }

              if (properties['horizontalSpacing']) {
                hs = this.getNumberProperty('horizontalSpacing', properties);
                if (hs < 0) {
                  hs = 3;
                }
              }

              if (properties['verticalSpacing']) {
                vs = this.getNumberProperty('verticalSpacing', properties);
                if (vs < 0) {
                  vs = 3;
                }
              }

              layout.setSpacingX(3 + hs);
              layout.setSpacingY(3 + vs);
            }
          }

          widgets.push({widget: widget, properties: properties});

        } else {
          this.error("*** unexpected element '" + node.nodeName + "'");
        }

      }

      // If there is more than one widget on this level,
      // automatically return a canvas layout with these widgets.
      if (widgets.length == 1) {
        if (widgets[0]) {
          return widgets[0];
        } else {
          return null;
        }
      } else {
        this.info("*** migrate your GUI to use layouts instead of plain widget collections");

        var base = new qx.ui.container.Composite(new qx.ui.layout.Canvas());

        for (var i in widgets) {
          if (widgets[i]){
            // Set geometry
            var x = 0;
            var y = 0;
            var geometry = this.getGeometryProperty('geometry', widgets[i]['properties']);
            if (geometry) {
              x = geometry['x'];
              y = geometry['y'];
            }
            base.add(widgets[i]['widget'], {left: x, top: y});
          }
        }

        return {widget: base, properties: {}};
      }
    },

    processSpacer : function(node)
    {
      var w = new qx.ui.core.Widget();

      // Evaluate properties
      var properties = {};
      for (var i= 0; i<node.childNodes.length; i++) {
        var n = node.childNodes[i];
        if (n.nodeName == "property") {
          var tmp = this.processProperty(n);

          for (var item in tmp) {
            properties[item] = tmp[item];
          }
        }
      }

      // Handle size hint
      var sizeHint = this.getSizeProperty('sizeHint', properties);
      var sw = 1;
      var sh = 1;
      if (sizeHint) {
        sw = sizeHint['width'];
        sh = sizeHint['height'];
      }
      w.setWidth(sw);
      w.setHeight(sh);

      return {widget: w, properties: properties};
    },

    processWidget : function(node)
    {
      var widgets = new Array();
      var nodes = node.childNodes;

      // Extract general widget information
      var name = node.getAttribute("name");
      var clazz = node.getAttribute("class");
      var properties = {};
      var layout = null;

      // Process one level, watch out for nodes we know
      for (var i=0; i<nodes.length; i++) {
        var n = nodes[i];

        // Skip non elements
        if (n.nodeType !== 1) {
          continue;
        }

        // Properties
        if (n.nodeName == "property") {
          var tmp = this.processProperty(n);
          for (var item in tmp) {
            properties[item] = tmp[item];
          }

          // Widget
        } else if (n.nodeName == "widget") {
          widgets.push(this.processWidget(n));

          // Layout
        } else if (n.nodeName == "layout") {
          layout = n;

        } else {
          this.error("*** unknown element '" + n.nodeName + "'");
        }
      }

      // Call process*Widget method
      var method = "process" + clazz + "Widget";
      var widget;
      if (method in this) {
        widget = this[method](name, properties);
      } else {
        this.error("*** widget '" + method + "' does not exist!");
        return null;
      }

      // Process one level, watch out for nodes we know
      if (layout != null) {
        var layout_name = layout.getAttribute("name");
        var layout_type = layout.getAttribute("class");

        this.debug("layout '" + layout_name + "' (" + layout_type + ")");

        if (layout_type == "QGridLayout") {
          widget.setLayout(new qx.ui.layout.Grid());

        } else if (layout_type == "QFormLayout") {
          widget.setLayout(new qx.ui.layout.Grid());

        } else if (layout_type == "QHBoxLayout") {
          widget.setLayout(new qx.ui.layout.HBox());

        } else {
          this.log("*** unknown layout type '" + layout_type + "'!");
          return null;
        }

        // Inspect layout items
        for (var j=0; j<layout.childNodes.length; j++) {

          var topic = layout.childNodes[j];
          if (topic.nodeType == 1 && topic.nodeName == "item") {

            if (layout_type == "QGridLayout") {
              var column = parseInt(topic.getAttribute("column"));
              var row = parseInt(topic.getAttribute("row"));
              var wdgt = this.processElements(topic.childNodes);
              widget.add(wdgt['widget'], {row: row, column: column});
              widget.getLayout().setColumnFlex(column, 1);

            } else if (layout_type == "QFormLayout") {
              var column = parseInt(topic.getAttribute("column"));
              var row = parseInt(topic.getAttribute("row"));
              var wdgt = this.processElements(topic.childNodes);
              widget.add(wdgt['widget'], {row: row, column: column});

            } else if (layout_type == "QHBoxLayout") {
              var wdgt = this.processElements(topic.childNodes);
              widget.add(wdgt['widget']);
            }
          }
        }
      }

      widgets.push({widget: widget, properties: properties});

      // If there is more than one widget on this level,
      // automatically return a canvas layout with these widgets.
      if (widgets.length == 1) {
        if (widgets[0]['widget']) {
          return widgets[0];
        } else {
          return null;
        }
      } else {
        this.info("*** migrate your GUI to use layouts instead of plain widget collections");

        var base = new qx.ui.container.Composite(new qx.ui.layout.Canvas());

        for (var i in widgets) {
          if (widgets[i]){
            // Set geometry
            var x = 0;
            var y = 0;
            var geometry = this.getGeometryProperty('geometry', widgets[i]['properties']);
            if (geometry) {
              x = geometry['x'];
              y = geometry['y'];
            }
            base.add(widgets[i]['widget'], {left: x, top: y});
          }
        }

        return {widget: base, properties: {}};
      }
    },

    processProperty : function(node)
    {
      var res = {};

      // Transform XML tree to hash
      for (var i = 0; i<node.childNodes.length; i++) {
        if (node.childNodes[i].nodeType === 1) {
          var topic = node.childNodes[i];
          var tmp = {};

          if (node.nodeName == "property") {
            if (topic.childNodes && topic.childNodes.length != 1) {
              tmp[topic.nodeName] = this.processProperty(topic);
            } else {
              tmp[topic.nodeName] = topic.firstChild.nodeValue;
            }

            res[node.getAttribute('name')] = tmp;
          } else {
            if (topic.childNodes && topic.childNodes.length != 1) {
              res[topic.nodeName] = this.processProperty(topic);
            } else {
              res[topic.nodeName] = topic.firstChild.nodeValue;
            }
          }
        }
      }

      return res;
    },

    processQWidgetWidget : function(name, props)
    {
      this.setTitle_(this.getStringProperty('windowTitle', props));

      var widget = new qx.ui.container.Composite();
      this.processCommonProperties(widget, props);
      this._widgets[name] = widget;

      return widget;
    },

    processQLabelWidget : function(name, props)
    {
      var label = new qx.ui.basic.Label(this.getStringProperty('text', props));

      // Set tooltip
      if (this.getStringProperty('toolTip', props)) {
        label.setToolTip(new qx.ui.tooltip.ToolTip(this.getStringProperty('toolTip', props)));
      }

      this.processCommonProperties(label, props);

      this._widgets[name] = label;
      return label;
    },

    processQLineEditWidget : function(name, props)
    {
      var widget;

      // Set echo mode
      var echomode = this.getEnumProperty('echoMode', props);
      if (echomode == "QLineEdit::Password") {
        widget = new qx.ui.form.PasswordField();
      } else if (echomode == "QLineEdit::NoEcho") {
        this.error("*** TextField NoEcho not supported!");
        return null;
      } else if (echomode == "QLineEdit::PasswordEchoOnEdit") {
        this.error("*** TextField NoEcho not supported!");
        return null;
      } else {
        widget = new qx.ui.form.TextField();
      }

      // Set placeholder
      var placeholder = this.getStringProperty('placeholderText', props);
      if (placeholder != null) {
        widget.setPlaceholder(placeholder);
      }

      // Set max length
      var ml = this.getNumberProperty('maxLength', props);
      if (ml != null) {
        widget.setMaxLength(ml);
      }

      this.processCommonProperties(widget, props);

      console.log(name + " <<<");
      this._widgets[name] = widget;
      return widget;
    },

    processQComboBoxWidget : function(name, props)
    {
      var widget;
      var editable = this.getBoolProperty('editable', props);

      if (editable) {
        widget = new qx.ui.form.VirtualComboBox();
      } else {
        widget = new qx.ui.form.VirtualSelectBox();
      }

      this.processCommonProperties(widget, props);

      this._widgets[name] = widget;
      return widget;
    },

    processCommonProperties : function(widget, props)
    {
      // Set geometry
      var geometry = this.getGeometryProperty('geometry', props);
      if (geometry) {
        widget.setWidth(geometry['width']);
        widget.setHeight(geometry['height']);
      }

      // Set tooltip
      var tooltip = this.getStringProperty('toolTip', props);
      if (tooltip != null) {
        widget.setToolTip(new qx.ui.tooltip.ToolTip(tooltip));
      }

      // Set ro mode
      var readonly = this.getBoolProperty('readOnly', props);
      if (readonly != null) {
        widget.setReadOnly(readonly);
      }

      // Set maximum size
      var size = this.getSizeProperty('maximumSize', props);
      if (size != null) {
        widget.setMaxWidth(size['width']);
        widget.setMaxHeight(size['height']);
      }

      // Set minimum size
      var size = this.getSizeProperty('minimumSize', props);
      if (size != null) {
        widget.setMinWidth(size['width']);
        widget.setMinHeight(size['height']);
      }
    },

    setWidgetValue : function(name, value) {
      var type = this._widgets[name].classname;

      if (type == "qx.ui.form.TextField") {
        if (value) {
          this._widgets[name].setValue("" + value);
        } else {
          this._widgets[name].setValue("");
        }
      }

      else {
        this.error("*** no knowledge about how to handle widget of type '" + type + "'");
      }
    },

    setWidgetInvalidMessage : function(name, message)
    {
      name = name + "Edit";
      if (this._widgets[name]) {
        this._widgets[name].setInvalidMessage(message);
      } else {
        this.error("*** cannot set invalid message for non existing widget '" + name + "'!");
      }
    },

    setWidgetValid: function(name, flag)
    {
      name = name + "Edit";
      if (this._widgets[name]) {
        this._widgets[name].setValid(flag);
      } else {
        this.error("*** cannot set valid flag for non existing widget '" + name + "'!");
      }
    },

    resetWidgetInvalidMessage : function(name)
    {
      name = name + "Edit";
      if (this._widgets[name]) {
        this._widgets[name].resetInvalidMessage();
      } else {
        this.error("*** cannot set invalid message for non existing widget '" + name + "'!");
      }
    },

    setWidgetRequiredInvalidMessage : function(name, message)
    {
      name = name + "Edit";
      if (this._widgets[name]) {
        this._widgets[name].setRequiredInvalidMessage(message);
      } else {
        this.error("*** cannot set required message for non existing widget '" + name + "'!");
      }
    },

    setWidgetRequired: function(name, flag)
    {
      name = name + "Edit";
      if (this._widgets[name]) {
        this._widgets[name].setRequired(flag);
      } else {
        this.error("*** cannot set required flag for non existing widget '" + name + "'!");
      }
    },

    resetWidgetRequiredInvalidMessage : function(name)
    {
      name = name + "Edit";
      if (this._widgets[name]) {
        this._widgets[name].resetRequiredInvalidMessage();
      } else {
        this.error("*** cannot set required message for non existing widget '" + name + "'!");
      }
    },

    getStringProperty : function(what, props)
    {
      if (props[what] && props[what]['string']) {
        return props[what]['string'];
      }

      return null;
    },

    getBoolProperty : function(what, props)
    {
      if (props[what] && props[what]['bool']) {
        return props[what]['bool'] == "true";
      }

      return null;
    },

    getSizeProperty : function(what, props)
    {
      if (props[what] && props[what]['size']) {
        return {'height': parseInt(props[what]['size']['height']), 'width': parseInt(props[what]['size']['width'])};
      }

      return null;
    },

    getSizePolicyProperty : function(what, props)
    {
      if (props[what] && props[what]['sizepolicy']) {
        return {'horstretch': parseInt(props[what]['sizepolicy']['horstretch']), 'verstretch': parseInt(props[what]['sizepolicy']['verstretch'])};
      }

      return null;
     },

    getGeometryProperty : function(what, props)
    {
      if (props[what] && props[what]['rect']) {
        return {
          'x': parseInt(props[what]['rect']['x']),
          'y': parseInt(props[what]['rect']['y']),
          'height': parseInt(props[what]['rect']['height']),
          'width': parseInt(props[what]['rect']['width'])}
      }

      return null;
    },

    getNumberProperty : function(what, props)
    {
      if (props[what] && props[what]['number']) {
        return parseInt(props[what]['number']);
      }

      return null;
    },

    getSetProperty : function(what, props)
    {
      if (props[what] && props[what]['set']) {
        return props[what]['set'].split("|");
      }

      return null;
    },

    getEnumProperty : function(what, props)
    {
      if (props[what] && props[what]['enum']) {
        return props[what]['enum'];
      }

      return null;
    },

    extractHFlex : function(props, dflt)
    {
      if (!dflt) {
        dflt = 1;
      }

      // Take a look at the size type
      var sizeType = this.getEnumProperty("sizeType", props);
      if (sizeType) {
        dflt = this._flexMap[sizeType.replace(/QSizePolicy::/, "")];
      }

      // Take a look at the sizePolicy
      var sizePolicy = this.getSizePolicyProperty("sizePolicy", props);
      if (sizePolicy) {
        dflt = sizePolicy['horstretch'];
      }

      return dflt;
    },

    extractVFlex : function(props, dflt)
    {
      if (!dflt) {
        dflt = 1;
      }

      // Take a look at the size type
      var sizeType = this.getEnumProperty("sizeType", props);
      if (sizeType) {
        dflt = this._flexMap[sizeType.replace(/QSizePolicy::/, "")];
      }

      // Take a look at the sizePolicy
      var sizePolicy = this.getSizePolicyProperty("sizePolicy", props);
      if (sizePolicy) {
        dflt = sizePolicy['verstretch'];
      }

      return dflt;
    }

  }
});<|MERGE_RESOLUTION|>--- conflicted
+++ resolved
@@ -105,13 +105,8 @@
         //TODO
 
         // Connect object attributes to intermediate properties
-<<<<<<< HEAD
-        console.log(widget._widgets);
         for(var id in attributes){
           var name = attributes[id];
-=======
-        for(var name in attributes){
->>>>>>> 76abf8ad
           obj.bind(name, widget, name);
 
           if(name + "Edit" in widget._widgets){

/* ************************************************************************

   Copyright: Cajus Pollmeier <pollmeier@gonicus.de>

   License:

   Authors:

************************************************************************ */

/* ************************************************************************

#asset(cute/*)

************************************************************************ */

/**
 * This is the main application class of your custom application "cute"
 */
qx.Class.define("cute.Application",
{
  extend : qx.application.Standalone,

  /*
  *****************************************************************************
     MEMBERS
  *****************************************************************************
  */

  members :
  {
    /**
     * This method contains the initial application code and gets called 
     * during startup of the application
     * 
     * @lint ignoreDeprecated(alert)
     */
    main : function()
    {
      // Call super class
      this.base(arguments);

      // Enable logging in debug variant
      if (qx.core.Environment.get("qx.debug"))
      {
        // support native logging capabilities, e.g. Firebug for Firefox
        qx.log.appender.Native;
        // support additional cross-browser console. Press F7 to toggle visibility
        qx.log.appender.Console;
      }

      /*
      -------------------------------------------------------------------------
        Below is your actual application code...
      -------------------------------------------------------------------------
      */

      // Create a button
      var process = new qx.ui.form.Button("View...");
      var text = new qx.ui.form.TextArea();
      text.setWrap(false);

      // Create action bar
      var dn_list = new qx.ui.form.VirtualSelectBox();
      var commit = new qx.ui.form.Button("Commit");
      var close = new qx.ui.form.Button("Close");
      var toggle = new qx.ui.form.ToggleButton("User defs");
      toggle.bind("value", text, "visibility", {"converter": function(inv){
          if(toggle.getValue()){
            return("visible");
          }else{
            return("hidden");
          }
        }});
      toggle.addListener("changeValue", function(){
          (toggle.getValue());
        }, this);
      var actions = new qx.ui.container.Composite(new qx.ui.layout.HBox(5));
      actions.add(toggle);
      actions.add(dn_list, {flex:1});
      actions.add(process);
      actions.add(commit);
      actions.add(close);

      // Collect all user dns 
      var rpc = cute.io.Rpc.getInstance();
      rpc.cA(function(result, error){
        if(!error){
          base = result;
          rpc.cA(function(result, error){
              var list = new qx.data.Array();
              for(var i=0;i<result.length;i++){
                list.push(result[i]['User']['DN'][0]);
              }
              dn_list.setModel(list);
            }, this, "search", "SELECT User.* BASE User SUB \"" + base + "\" ORDER BY User.uid");
          }
<<<<<<< HEAD
        }, this, "getBase");
=======
          dn_list.setModel(list);
        }, this, "search", "SELECT User.* BASE User SUB \"dc=gonicus,dc=de\" ORDER BY User.uid");
>>>>>>> c3eac166

      // Document is the application root
      var doc = this.getRoot();

      // Add button to document at fixed coordinates
      doc.add(actions, {left: 10, top: 10, right: 10});
      doc.add(text, {left: 10, top: 40, right: 10, bottom: 50});
      //doc.add(process, {left: 10, bottom: 20});

      // Load data
      var req = new qx.bom.request.Xhr();
      req.onload = function() { text.setValue(req.responseText); }
      req.open("GET", "test.ui?c=" + Math.floor(Math.random()*100001));
      req.send();

      // Add an event listener and process known elements
      var w = null;
      var win = null;
      var _current_object = null;


      commit.addListener('click', function(){
          if(_current_object){
            _current_object.commit(function(result, error){
                if(error){
                  this.error(error.message);
                }
              }, this);
          }
        }, this);

      close.addListener('click', function(){
          if(_current_object){
            _current_object.close(function(result, error){
                if(error){
                  this.error(error.message);
                }
              }, this);
          }
        }, this);

      process.addListener("execute", function(e) {
        if (w) {
          w.destroy();
          win.destroy();
        }

        cute.proxy.ObjectFactory.openObject(function(obj){
          _current_object = obj;

          // Build widget and place it into a window
          var ui_def = undefined;
          if(toggle.getValue()){
            ui_def = text.getValue();
          }

          cute.ui.Renderer.getWidget(function(w){
            win = new qx.ui.window.Window(w.getTitle_());
            win.setModal(true);
            win.setLayout(new qx.ui.layout.VBox(10));
            win.add(w);
            win.open();

            // Position window as requested
            var props = w.getProperties_();
            if (props['geometry']) {
              doc.add(win, {
                left: parseInt(props['geometry']['rect']['x']),
                top: parseInt(props['geometry']['rect']['y'])});
            } else {
              doc.add(win, {left: 0, top: 0});
            }

          }, this, obj, ui_def);
        }, this, dn_list.getSelection().getItem(0));

      }, this);

    }
  }
});<|MERGE_RESOLUTION|>--- conflicted
+++ resolved
@@ -95,12 +95,7 @@
               dn_list.setModel(list);
             }, this, "search", "SELECT User.* BASE User SUB \"" + base + "\" ORDER BY User.uid");
           }
-<<<<<<< HEAD
         }, this, "getBase");
-=======
-          dn_list.setModel(list);
-        }, this, "search", "SELECT User.* BASE User SUB \"dc=gonicus,dc=de\" ORDER BY User.uid");
->>>>>>> c3eac166
 
       // Document is the application root
       var doc = this.getRoot();

--- conflicted
+++ resolved
@@ -107,13 +107,8 @@
         }
       });
 
-<<<<<<< HEAD
-    // Bind dblclick
-    //resultList.addListener("dblclick", this.editItem, this);
-=======
     // Bind click
-    resultList.addListener("click", this.editItem, this);
->>>>>>> beeab6c7
+    //resultList.addListener("click", this.editItem, this);
 
     // Focus search field
     var _self = this;

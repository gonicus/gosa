--- conflicted
+++ resolved
@@ -23,13 +23,7 @@
 - Zu viele Attribute im Index. Warum?
   -> weil nicht gefiltert wird...
 
-<<<<<<< HEAD
-# Abhängigkeiten
-- Primäre Gruppen? Finden und Mitentfernen!
+# GUI -> gravatar import
 
 # Mosquitto Auth Routen
-- in plugin auslagern
-
-=======
-# GUI -> gravatar import
->>>>>>> c4b4f59a
+- in plugin auslagern
# Comparatoren (gosa.backend.objects.comparator)
- Konstruktor wird ein Object übergeben, dieses wird aber nirgendwo genutzt
- einige der Parameter der process-Methode werden ebenfalls nicht genutzt (all_props, key)

# Operatoren (gosa.backend.objects.operator)
- Konstruktor wird ein Object übergeben, dieses wird aber nirgendwo genutzt

# Rückwärtsbeziehungen zu Objektdefinitionen erlauben
- Wird ein Plugin installiert, welches z.B. Benutzer erweitert, so sollte es die
  Objektdefinitionen dazu selbst mitbringen und ein Verweiss auf "extends" des Benutzers
  enthalten, ohne dass die Benutzerdefinition selbst angefasst werden muss.

# Filter (gosa.backend.objects.filter + gosa.backend.plugins.*filter)
- Konstruktor wird ein Object übergeben, dieses wird zwar dem Parent-Konstruktor übergeben, welcher wiederum nichts damit macht
- auch der erste Parameter in der process Methode wird nicht genutzt
- sobald ObjectFactory funktioniert, müssen dort noch 2 Tests auskommentiert werden, die davon abh. sind und zur Zeit nicht laufen
- DatetimeToString und (TimeToString, DateToString) sind redundant (Unterschied: DatetimeToString setzt 'backend_type')
- StringToDatetime und StringToTime sind redundant (Unterschied: DatetimeToString setzt 'backend_type')

- PWDPolicy Extension

# gosa.backend.plugins.user.filter
- ImageProcessor fixed + testen
<<<<<<< HEAD
- Wer räumt das Ding wieder auf?
=======

#gosa.backend.object.(comparator|types).(acl_set|acl_roles)
- code nahezu identisch, nur das bei den sets auch der 'members'-key im Dict berücksichtigt wird => prüfen ob man das vereinheitlichen kann
>>>>>>> 3a591bde
<|MERGE_RESOLUTION|>--- conflicted
+++ resolved
@@ -21,10 +21,7 @@
 
 # gosa.backend.plugins.user.filter
 - ImageProcessor fixed + testen
-<<<<<<< HEAD
 - Wer räumt das Ding wieder auf?
-=======
 
 #gosa.backend.object.(comparator|types).(acl_set|acl_roles)
-- code nahezu identisch, nur das bei den sets auch der 'members'-key im Dict berücksichtigt wird => prüfen ob man das vereinheitlichen kann
->>>>>>> 3a591bde
+- code nahezu identisch, nur das bei den sets auch der 'members'-key im Dict berücksichtigt wird => prüfen ob man das vereinheitlichen kann